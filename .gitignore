--- conflicted
+++ resolved
@@ -20,11 +20,6 @@
 xsim.dir/
 #misc
 *~
-<<<<<<< HEAD
 *.lst
 *.s
-=======
-*.s
-*.lst
 local/
->>>>>>> a6b73873
