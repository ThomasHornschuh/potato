--- conflicted
+++ resolved
@@ -28,18 +28,12 @@
 	uut: entity work.toplevel
 		port map(
 			clk => clk,
-<<<<<<< HEAD
-			i_reset => reset_n,
-			gpio_pins => gpio_pins,
-			uart0_txd => uart0_txd,
-			uart0_rxd => uart0_rxd
-=======
+
 			i_reset => I_RESET,
 			gpio_pins => gpio_pins,
 			uart0_txd_pin => uart0_txd_pin,
 			uart0_rxd => uart0_rxd,
 			led1 => led1
->>>>>>> a6b73873
 	--		uart1_txd => uart1_txd,
 	--		uart1_rxd => uart1_rxd
 		);
@@ -54,15 +48,9 @@
 
 	stimulus: process
 	begin
-<<<<<<< HEAD
-		reset_n <= '1';
-		wait for clk_period * 4;
-		reset_n <= '0';
-=======
-		I_RESET <= '1';
+                I_RESET <= '1';
 		wait for clk_period * 4;
 		I_RESET <= '0';
->>>>>>> a6b73873
 
 		wait;
 	end process stimulus;
